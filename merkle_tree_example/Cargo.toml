[package]
name = "merkle_tree_example"
<<<<<<< HEAD
version = "0.3.0"
=======
version = "0.2.0"
>>>>>>> 5bc02526
authors = ["arkworks contributors"]
edition = "2018"

[dependencies]
ark-ff = { version = "^0.3.0", default-features = false }
ark-ec = { version = "^0.3.0", default-features = false }
ark-ed-on-bls12-381 = { version = "^0.3.0", features = ["r1cs"] }
ark-bls12-381 = { version = "^0.3.0", default-features = false }
ark-std = { version = "^0.3.0", default-features = false }
ark-relations = { version = "^0.3.0", default-features = false  }

ark-r1cs-std = { version = "^0.3.0", default-features = false }
ark-snark = { version = "^0.3.0", default-features = false }

ark-serialize = { version = "^0.3.0", default-features = false }

<<<<<<< HEAD
ark-crypto-primitives = { version = "0.3", default-features = true, features = [ "r1cs" ] }
=======
ark-crypto-primitives = { version = "^0.3.0", default-features = true, features = [ "r1cs" ] }
>>>>>>> 5bc02526
tracing = { version = "0.1", default-features = false, features = [ "attributes" ] }
tracing-subscriber = { version = "0.2" }<|MERGE_RESOLUTION|>--- conflicted
+++ resolved
@@ -1,10 +1,6 @@
 [package]
 name = "merkle_tree_example"
-<<<<<<< HEAD
 version = "0.3.0"
-=======
-version = "0.2.0"
->>>>>>> 5bc02526
 authors = ["arkworks contributors"]
 edition = "2018"
 
@@ -21,10 +17,6 @@
 
 ark-serialize = { version = "^0.3.0", default-features = false }
 
-<<<<<<< HEAD
-ark-crypto-primitives = { version = "0.3", default-features = true, features = [ "r1cs" ] }
-=======
 ark-crypto-primitives = { version = "^0.3.0", default-features = true, features = [ "r1cs" ] }
->>>>>>> 5bc02526
 tracing = { version = "0.1", default-features = false, features = [ "attributes" ] }
 tracing-subscriber = { version = "0.2" }